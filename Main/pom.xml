--- conflicted
+++ resolved
@@ -97,12 +97,6 @@
             <version>RELEASE</version>
         </dependency>
         <dependency>
-<<<<<<< HEAD
-            <groupId>org.springframework</groupId>
-            <artifactId>spring-beans</artifactId>
-            <version>5.1.9.RELEASE</version>
-        </dependency>
-=======
             <groupId>edu.wpi.first.thirdparty.frc2019.opencv</groupId>
             <artifactId>opencv-java</artifactId>
             <version>3.4.4-5</version>
@@ -130,15 +124,10 @@
             <version>3.4.4-5</version>
             <classifier>linuxraspbian</classifier>
         </dependency>
-<<<<<<< HEAD
-
->>>>>>> folderStructure
-=======
         <dependency>
             <groupId>org.springframework</groupId>
             <artifactId>spring-beans</artifactId>
             <version>5.1.9.RELEASE</version>
         </dependency>
->>>>>>> 4178b3d6
     </dependencies>
 </project>