--- conflicted
+++ resolved
@@ -13,15 +13,10 @@
     def __init__(self):
         handlers = [(r"/", MainHandler),
                     (r"/websocket", ChameleonWebSocket),
-<<<<<<< HEAD
                     (r"/css/(.*)", tornado.web.StaticFileHandler, {'path': os.path.join(os.path.dirname(__file__), "../../Site/css")}),
                     (r"/js/(.*)", tornado.web.StaticFileHandler, {'path': os.path.join(os.path.dirname(__file__), "../../Site/js")}),
                     (r"/templates/(.*)", tornado.web.StaticFileHandler, {'path': os.path.join(os.path.dirname(__file__), "../../Site/templates")}),
-=======
                     (r"/(.*)", tornado.web.StaticFileHandler, {'path': os.path.join(os.path.dirname(__file__), "../../Site")}),
-                    (r"/CSS/(.*)", tornado.web.StaticFileHandler, {'path': os.path.join(os.path.dirname(__file__), "../../Site/CSS")}),
-                    (r"/JS/(.*)", tornado.web.StaticFileHandler, {'path': os.path.join(os.path.dirname(__file__), "../../Site/JS")}),
->>>>>>> c0b01f10
                     (r"/assets/(.*)", tornado.web.StaticFileHandler, {'path': os.path.join(os.path.dirname(__file__), "../../Site/assets")})]
 
         settings = dict(
